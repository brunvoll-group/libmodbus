--- conflicted
+++ resolved
@@ -1,7 +1,4 @@
 #! /bin/sh
-<<<<<<< HEAD
-autoreconf --install --symlink --force
-=======
 if autoreconf --install --symlink --force; then
 	echo
 	echo "------------------------------------------------------"
@@ -16,5 +13,4 @@
 	echo "--------------------------"
 	echo
 	exit "$s"
-fi
->>>>>>> 2cbafa31
+fi