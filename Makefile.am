<<<<<<< HEAD
ACLOCAL_AMFLAGS = -I m4
EXTRA_DIST = MIGRATION README.rst libmodbus.spec
SUBDIRS = src doc tests
=======
CLEANFILES =
ACLOCAL_AMFLAGS = -I m4 ${ACLOCAL_FLAGS}
AM_MAKEFLAGS = --no-print-directory
>>>>>>> 2cbafa31

pkgconfigdir = $(libdir)/pkgconfig
pkgconfig_DATA = libmodbus.pc
EXTRA_DIST = libmodbus.pc.in
CLEANFILES += libmodbus.pc

dist_doc_DATA = AUTHORS NEWS README.md

SUBDIRS = src

if BUILD_TESTS
SUBDIRS += tests
endif<|MERGE_RESOLUTION|>--- conflicted
+++ resolved
@@ -1,12 +1,6 @@
-<<<<<<< HEAD
-ACLOCAL_AMFLAGS = -I m4
-EXTRA_DIST = MIGRATION README.rst libmodbus.spec
-SUBDIRS = src doc tests
-=======
 CLEANFILES =
 ACLOCAL_AMFLAGS = -I m4 ${ACLOCAL_FLAGS}
 AM_MAKEFLAGS = --no-print-directory
->>>>>>> 2cbafa31
 
 pkgconfigdir = $(libdir)/pkgconfig
 pkgconfig_DATA = libmodbus.pc
